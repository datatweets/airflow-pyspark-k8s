--- conflicted
+++ resolved
@@ -245,15 +245,6 @@
 ### 5. Apply RBAC Configuration
 
 The RBAC manifest creates the `airflow-worker` and `airflow-scheduler`
-<<<<<<< HEAD
-service accounts in a namespace you specify. Set the `NAMESPACE`
-environment variable and substitute it into the manifest before
-applying:
-
-```bash
-NAMESPACE=default
-envsubst < k8s/rbac.yaml | kubectl apply -f -
-=======
 service accounts in the `default` namespace. Set the `NAMESPACE`
 environment variable if you want to deploy them elsewhere and update
 `k8s/rbac.yaml` accordingly.
@@ -261,7 +252,6 @@
 ```bash
 NAMESPACE=default
 kubectl apply -f k8s/rbac.yaml -n "$NAMESPACE"
->>>>>>> cfc7a89b
 ```
 
 ### 6. Deploy with Helm
